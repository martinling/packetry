use std::cell::RefCell;
use std::collections::BTreeMap;
use std::marker::PhantomData;
use std::mem::drop;
use std::num::TryFromIntError;
use std::rc::{Rc, Weak};
use std::sync::{Arc, Mutex};
use std::ops::DerefMut;

use gtk::prelude::{IsA, Cast};
use gtk::glib::Object;
use gtk::gio::prelude::ListModelExt;

use thiserror::Error;

use crate::capture::{Capture, CaptureError, ItemSource};
use crate::model::GenericModel;
use crate::row_data::GenericRowData;

#[derive(Error, Debug)]
pub enum ModelError {
    #[error(transparent)]
    CaptureError(#[from] CaptureError),
    #[error(transparent)]
    RangeError(#[from] TryFromIntError),
    #[error("Locking capture failed")]
    LockError,
    #[error("Parent not set (attempting to expand the root node?)")]
    ParentNotSet,
    #[error("Node references a dropped parent")]
    ParentDropped,
}

pub struct TreeNode<Item> {
    /// The item at this tree node.
    item: Option<Item>,

    /// Parent of this node in the tree.
    parent: Option<Weak<RefCell<TreeNode<Item>>>>,

    /// Index of this node below the parent Item.
    item_index: u32,

    /// Number of direct children below this node.
    direct_child_count: u32,

    /// Total number nodes below this node, recursively.
    total_child_count: u32,

    /// List of expanded child nodes directly below this node.
    children: BTreeMap<u32, Rc<RefCell<TreeNode<Item>>>>,
}

impl<Item> TreeNode<Item> where Item: Copy {
    pub fn expanded(&self) -> bool {
        match self.parent.as_ref() {
            Some(parent_weak) => match parent_weak.upgrade() {
                Some(parent_ref) => {
                    let parent = parent_ref.borrow();
                    parent.children.contains_key(&self.item_index)
                },
                // Parent is dropped, so node cannot be expanded.
                None => false
            },
            // This is the root, which is never expanded.
            None => false
        }
    }

    pub fn expandable(&self) -> bool {
        self.total_child_count != 0
    }

    /// Position of this node in a list, relative to its parent node.
    pub fn relative_position(&self) -> Result<u32, ModelError> {
        match self.parent.as_ref() {
            Some(parent_weak) => {
                let parent_ref = parent_weak.upgrade().ok_or(ModelError::ParentDropped)?;
                let parent = parent_ref.borrow();
                // Sum up the `child_count`s of any expanded nodes before this one, and add to `item_index`.
                Ok(parent.children.iter()
                    .take_while(|(&key, _)| key < self.item_index)
                    .map(|(_, node)| node.borrow().total_child_count)
                    .sum::<u32>() + self.item_index)
            },
            None => Ok(0),
        }

    }

    #[allow(clippy::type_complexity)]
    pub fn field(&self,
             capture: &Arc<Mutex<Capture>>,
             func: Box<dyn
                Fn(&mut Capture, &Item)
                    -> Result<String, CaptureError>>)
        -> String
    {
        match self.item {
            None => "Error: node has no item".to_string(),
            Some(item) => match capture.lock() {
                Err(_) => "Error: failed to lock capture".to_string(),
                Ok(mut guard) => {
                    let cap = guard.deref_mut();
                    match func(cap, &item) {
                        Err(e) => format!("Error: {:?}", e),
                        Ok(string) => string
                    }
                }
            }
        }
    }
}

pub struct TreeListModel<Item, Model, RowData> {
    _marker: PhantomData<(Model, RowData)>,
    capture: Arc<Mutex<Capture>>,
    root: Rc<RefCell<TreeNode<Item>>>,
}

impl<Item, Model, RowData> TreeListModel<Item, Model, RowData>
where Item: Copy,
      Model: GenericModel<Item> + ListModelExt,
      RowData: GenericRowData<Item> + IsA<Object> + Cast,
      Capture: ItemSource<Item>
{
    pub fn new(capture: Arc<Mutex<Capture>>) -> Result<Self, ModelError> {
        let mut cap = capture.lock().or(Err(ModelError::LockError))?;
        let item_count = cap.item_count(&None)?;
        let child_count = u32::try_from(item_count)?;
        Ok(TreeListModel {
            _marker: PhantomData,
            capture: capture.clone(),
            root: Rc::new(RefCell::new(TreeNode {
                item: None,
                parent: None,
                item_index: 0,
                direct_child_count: child_count,
                total_child_count: child_count,
                children: Default::default(),
            })),
        })
    }

    pub fn set_expanded(&self,
                        model: &Model,
                        node_ref: &Rc<RefCell<TreeNode<Item>>>,
                        expanded: bool)
        -> Result<(), ModelError>
    {
        let node = node_ref.borrow();
        if node.expanded() == expanded {
            return Ok(());
        }

        let node_parent_ref = node.parent
            .as_ref().ok_or(ModelError::ParentNotSet)?
            .upgrade().ok_or(ModelError::ParentDropped)?;
        let mut node_parent = node_parent_ref.borrow_mut();

        // Add this node to the parent's list of expanded child nodes.
        if expanded {
            node_parent.children.insert(node.item_index, node_ref.clone());
        } else {
            node_parent.children.remove(&node.item_index);
        }

        drop(node_parent);

        // Traverse back up the tree, modifying `total_child_count` for expanded/collapsed entries.
        let mut position = node.relative_position()?;
        let mut current_node = node_ref.clone();
        while let Some(parent_weak) = current_node.clone().borrow().parent.as_ref() {
            let parent = parent_weak.upgrade().ok_or(ModelError::ParentDropped)?;
            if expanded {
                parent.borrow_mut().total_child_count += node.total_child_count;
            } else {
                parent.borrow_mut().total_child_count -= node.total_child_count;
            }
            current_node = parent;
            position += current_node.borrow().relative_position()? + 1;
        }

        if expanded {
            model.items_changed(position, 0, node.total_child_count);
        } else {
            model.items_changed(position, node.total_child_count, 0);
        }

        Ok(())
    }

<<<<<<< HEAD
    fn fetch(&self, position: u32) -> Result<Rc<RefCell<TreeNode<Item>>>, ModelError> {
        let mut parent_ref = self.root.clone();
=======
    pub fn update(&mut self) -> Result<Option<(u32, u32, u32)>, ModelError> {
        let mut cap = self.capture.lock().or(Err(ModelError::LockError))?;

        let mut node_borrow = self.root.borrow_mut();

        let new_child_count = cap.item_count(&None)? as u32;
        if node_borrow.direct_child_count == new_child_count {
            return Ok(None);
        }

        let position = node_borrow.total_child_count;
        let added = new_child_count - node_borrow.direct_child_count;
        node_borrow.direct_child_count = new_child_count;
        node_borrow.total_child_count += added;
        Ok(Some((position, 0, added)))
    }

    // The following methods correspond to the ListModel interface, and can be
    // called by a GObject wrapper class to implement that interface.

    pub fn n_items(&self) -> u32 {
        self.root.borrow().total_child_count
    }

    pub fn item(&self, position: u32) -> Option<Object> {
        // First check that the position is valid (must be within the root node's `total_child_count`).
        let mut parent_ref = self.root.clone();
        if position >= parent_ref.borrow().total_child_count {
            return None
        }

>>>>>>> 0f8e7f6d
        let mut relative_position = position;
        'outer: loop {
            for (_, node_rc) in parent_ref.clone().borrow().children.iter() {
                let node = node_rc.borrow();
                // If the position is before this node, break out of the loop to look it up.
                if relative_position < node.item_index {
                    break;
                // If the position matches this node, return it.
                } else if relative_position == node.item_index {
                    return Ok(node_rc.clone());
                // If the position is within this node's children, traverse down the tree and repeat.
                } else if relative_position <= node.item_index + node.total_child_count {
                    parent_ref = node_rc.clone();
                    relative_position -= node.item_index + 1;
                    continue 'outer;
                // Otherwise, if the position is after this node,
                // adjust the relative position for the node's children above.
                } else {
                    relative_position -= node.total_child_count;
                }
            }
            break;
        }

        // If we've broken out to this point, the node must be directly below `parent` - look it up.
        let mut cap = self.capture.lock().or(Err(ModelError::LockError))?;
        let parent = parent_ref.borrow();
        let item = cap.item(&parent.item, relative_position as u64)?;
        let child_count = cap.child_count(&item)?;
        let node = TreeNode {
            item: Some(item),
            parent: Some(Rc::downgrade(&parent_ref)),
            item_index: relative_position,
<<<<<<< HEAD
            child_count: child_count.try_into()?,
=======
            direct_child_count: child_count.try_into().ok()?,
            total_child_count: child_count.try_into().ok()?,
>>>>>>> 0f8e7f6d
            children: Default::default(),
        };

        Ok(Rc::new(RefCell::new(node)))
    }

    // The following methods correspond to the ListModel interface, and can be
    // called by a GObject wrapper class to implement that interface.

    pub fn n_items(&self) -> u32 {
        self.root.borrow().child_count
    }

    pub fn item(&self, position: u32) -> Option<Object> {
        // First check that the position is valid (must be within the root node's `child_count`).
        if position >= self.root.borrow().child_count {
            return None
        }
        let node_or_err_msg = self.fetch(position).map_err(|e| format!("{:?}", e));
        let row_data = RowData::new(node_or_err_msg);
        Some(row_data.upcast::<Object>())
    }
}<|MERGE_RESOLUTION|>--- conflicted
+++ resolved
@@ -190,10 +190,6 @@
         Ok(())
     }
 
-<<<<<<< HEAD
-    fn fetch(&self, position: u32) -> Result<Rc<RefCell<TreeNode<Item>>>, ModelError> {
-        let mut parent_ref = self.root.clone();
-=======
     pub fn update(&mut self) -> Result<Option<(u32, u32, u32)>, ModelError> {
         let mut cap = self.capture.lock().or(Err(ModelError::LockError))?;
 
@@ -211,21 +207,9 @@
         Ok(Some((position, 0, added)))
     }
 
-    // The following methods correspond to the ListModel interface, and can be
-    // called by a GObject wrapper class to implement that interface.
-
-    pub fn n_items(&self) -> u32 {
-        self.root.borrow().total_child_count
-    }
-
-    pub fn item(&self, position: u32) -> Option<Object> {
+    fn fetch(&self, position: u32) -> Result<Rc<RefCell<TreeNode<Item>>>, ModelError> {
         // First check that the position is valid (must be within the root node's `total_child_count`).
         let mut parent_ref = self.root.clone();
-        if position >= parent_ref.borrow().total_child_count {
-            return None
-        }
-
->>>>>>> 0f8e7f6d
         let mut relative_position = position;
         'outer: loop {
             for (_, node_rc) in parent_ref.clone().borrow().children.iter() {
@@ -259,12 +243,8 @@
             item: Some(item),
             parent: Some(Rc::downgrade(&parent_ref)),
             item_index: relative_position,
-<<<<<<< HEAD
-            child_count: child_count.try_into()?,
-=======
-            direct_child_count: child_count.try_into().ok()?,
-            total_child_count: child_count.try_into().ok()?,
->>>>>>> 0f8e7f6d
+            direct_child_count: child_count.try_into()?,
+            total_child_count: child_count.try_into()?,
             children: Default::default(),
         };
 
@@ -275,12 +255,12 @@
     // called by a GObject wrapper class to implement that interface.
 
     pub fn n_items(&self) -> u32 {
-        self.root.borrow().child_count
+        self.root.borrow().total_child_count
     }
 
     pub fn item(&self, position: u32) -> Option<Object> {
         // First check that the position is valid (must be within the root node's `child_count`).
-        if position >= self.root.borrow().child_count {
+        if position >= self.root.borrow().total_child_count {
             return None
         }
         let node_or_err_msg = self.fetch(position).map_err(|e| format!("{:?}", e));
