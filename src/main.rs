<<<<<<< HEAD
// We need the ctor macro for the replay test on macOS.
#[cfg(all(test, target_os="macos"))]
#[allow(unused_imports)]
#[macro_use]
extern crate ctor;
=======
#![windows_subsystem = "windows"]
>>>>>>> cb981c68

use gtk::prelude::*;
use gtk::gio::ApplicationFlags;

use packetry::ui::{
    activate,
    display_error,
    stop_cynthion
};

fn main() {
    let application = gtk::Application::new(
        Some("com.greatscottgadgets.packetry"),
        ApplicationFlags::NON_UNIQUE
    );
    application.connect_activate(|app| display_error(activate(app)));
    application.run_with_args::<&str>(&[]);
    display_error(stop_cynthion());
}

#[cfg(test)]
mod test_replay;<|MERGE_RESOLUTION|>--- conflicted
+++ resolved
@@ -1,12 +1,10 @@
-<<<<<<< HEAD
+#![windows_subsystem = "windows"]
+
 // We need the ctor macro for the replay test on macOS.
 #[cfg(all(test, target_os="macos"))]
 #[allow(unused_imports)]
 #[macro_use]
 extern crate ctor;
-=======
-#![windows_subsystem = "windows"]
->>>>>>> cb981c68
 
 use gtk::prelude::*;
 use gtk::gio::ApplicationFlags;
