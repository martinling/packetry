--- conflicted
+++ resolved
@@ -85,7 +85,6 @@
             .or_bug("Child widget is not an ExpanderWrapper")?;
 
         let expander = expander_wrapper.expander();
-<<<<<<< HEAD
         match row.node() {
             Ok(node_ref) => {
                 let node = node_ref.borrow();
@@ -100,8 +99,9 @@
                 let model = model.clone();
                 let node_ref = node_ref.clone();
                 let handler = expander.connect_expanded_notify(move |expander| {
-                    model.set_expanded(&node_ref, expander.is_expanded())
-                         .expect("Failed to expand node")
+                    display_error(
+                        model.set_expanded(&node_ref, expander.is_expanded())
+                            .map_err(PacketryError::Model))
                 });
                 expander_wrapper.set_handler(handler);
             },
@@ -111,35 +111,15 @@
                 expander.set_visible(false);
             }
         };
-    });
-    factory.connect_unbind(move |_, list_item| {
-=======
-        expander.set_visible(node.expandable());
-        expander.set_expanded(node.expanded());
-        let model = model.clone();
-        let node_ref = node_ref.clone();
-        let handler = expander.connect_expanded_notify(move |expander|
-            display_error(
-                model.set_expanded(&node_ref, expander.is_expanded())
-                    .map_err(PacketryError::Model)));
-        expander_wrapper.set_handler(handler);
         Ok(())
     };
     let unbind = move |list_item: &ListItem| {
->>>>>>> 60c766d3
         let expander_wrapper = list_item
             .child()
             .or_bug("ListItem has no child widget")?
             .downcast::<ExpanderWrapper>()
             .or_bug("Child widget is not an ExpanderWrapper")?;
         let expander = expander_wrapper.expander();
-<<<<<<< HEAD
-
-        if let Some(handler) = expander_wrapper.take_handler() {
-            expander.disconnect(handler);
-        }
-    });
-=======
         let handler = expander_wrapper
             .take_handler()
             .or_bug("ExpanderWrapper handler was not set")?;
@@ -148,7 +128,6 @@
     };
     factory.connect_bind(move |_, item| display_error(bind(item)));
     factory.connect_unbind(move |_, item| display_error(unbind(item)));
->>>>>>> 60c766d3
     ListView::new(Some(&selection_model), Some(&factory))
 }
 
